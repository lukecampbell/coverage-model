#!/usr/bin/env python

"""
@package coverage_model.persistence
@file coverage_model/persistence.py
@author James Case
@brief The core classes comprising the Persistence Layer
"""

from coverage_model.brick_dispatch import BrickWriterDispatcher
from ooi.logging import log
from coverage_model.basic_types import create_guid, AbstractStorage, InMemoryStorage
from coverage_model.parameter_types import FunctionType, ConstantType
from coverage_model.persistence_helpers import MasterManager, ParameterManager, pack, unpack
import numpy as np
import h5py
import os
import rtree
import itertools
from copy import deepcopy

# TODO: Make persistence-specific error classes
class PersistenceError(Exception):
    pass

class PersistenceLayer(object):
    def __init__(self, root, guid, name=None, tdom=None, sdom=None, mode=None, bricking_scheme=None, auto_flush_values=True, **kwargs):
        """
        Constructor for PersistenceLayer

        @param root: The <root> component of the filesystem path for the coverage (/<root>/<guid>)
        @param guid: The <guid> component of the filesystem path for the coverage (/<root>/<guid>)
        @param name: CoverageModel's name persisted to the metadata attribute in the master HDF5 file
        @param tdom: Concrete instance of AbstractDomain for the temporal domain component
        @param sdom: Concrete instance of AbstractDomain for the spatial domain component
        @param bricking_scheme: A dictionary containing the brick and chunk sizes
        @param auto_flush_values: True = Values flushed to HDF5 files automatically, False = Manual
        @param kwargs:
        @return: None
        """

        log.debug('Persistence GUID: %s', guid)
        root = '.' if root is ('' or None) else root

        self.master_manager = MasterManager(root, guid, name=name, tdom=tdom, sdom=sdom, global_bricking_scheme=bricking_scheme)

        self.mode = mode
        self.auto_flush_values = auto_flush_values
        self.value_list = {}

        self.parameter_metadata = {} # {parameter_name: [brick_list, parameter_domains, rtree]}

        for pname in self.param_groups:
            log.debug('parameter group: %s', pname)
            self.parameter_metadata[pname] = ParameterManager(os.path.join(self.root_dir, self.guid, pname), pname)

        if self.master_manager.is_dirty():
            self.master_manager.flush()

        if self.mode == 'r':
            self.brick_dispatcher = None
        else:
            self.brick_dispatcher = BrickWriterDispatcher(self.write_failure_callback)
            self.brick_dispatcher.run()

        self._closed = False

        log.info('Persistence Layer Successfully Initialized')

    def __getattr__(self, key):
        if 'master_manager' in self.__dict__ and hasattr(self.master_manager, key):
            return getattr(self.master_manager, key)
        else:
            return getattr(super(PersistenceLayer, self), key)

    def __setattr__(self, key, value):
        if 'master_manager' in self.__dict__ and hasattr(self.master_manager, key):
            setattr(self.master_manager, key, value)
        else:
            super(PersistenceLayer, self).__setattr__(key, value)

    # CBM TODO: This needs to be improved greatly - should callback all the way to the Application layer as a "failure handler"
    def write_failure_callback(self, message, work):
        log.error('WORK DISCARDED!!!; %s: %s', message, work)

    def calculate_brick_size(self, tD, bricking_scheme):
        """
        Calculates and returns the brick and chunk size for each dimension
        in the total domain based on the bricking scheme

        @param tD: Total domain
        @param bricking_scheme: A dictionary containing the brick and chunk sizes
        @return:
        """

        log.debug('Calculating the size of a brick...')
        log.debug('Bricking scheme: %s', bricking_scheme)
        log.debug('tD: %s', tD)
        bD = [bricking_scheme['brick_size'] for x in tD]
        cD = [bricking_scheme['chunk_size'] for x in tD]
        log.debug('bD: %s', bD)
        log.debug('cD: %s', cD)
        return bD,tuple(cD)

    def init_parameter(self, parameter_context, bricking_scheme):
        """
        Initializes a parameter using a ParameterContext object and a bricking
        scheme for that parameter

        @param parameter_context: ParameterContext object describing the parameter to initialize
        @param bricking_scheme: A dictionary containing the brick and chunk sizes
        @return: A PersistedStorage object
        """

        parameter_name = parameter_context.name

        self.global_bricking_scheme = bricking_scheme

        pm = ParameterManager(os.path.join(self.root_dir, self.guid, parameter_name), parameter_name)
        self.parameter_metadata[parameter_name] = pm

        pm.parameter_context = parameter_context

        log.debug('Initialize %s', parameter_name)

        self.master_manager.create_group(parameter_name)

        log.debug('Performing Rtree dict setup')
        tD = parameter_context.dom.total_extents
        bD,cD = self.calculate_brick_size(tD, bricking_scheme) #remains same for each parameter
        # Verify domain is Rtree friendly
        tree_rank = len(bD)
        log.debug('tree_rank: %s', tree_rank)
        if tree_rank == 1:
            tree_rank += 1
        log.debug('tree_rank: %s', tree_rank)
        p = rtree.index.Property()
        p.dimension = tree_rank

        brick_tree = rtree.index.Index(properties=p)

        pm.brick_list = {}
        if isinstance(parameter_context.param_type, (FunctionType, ConstantType)):
            # These have constant storage, never expand!!
                pm.brick_domains = [(1,),(1,),(1,),bricking_scheme]
        else:
            pm.brick_domains = [tD, bD, cD, bricking_scheme]

        pm.tree_rank = tree_rank
        pm.brick_tree = brick_tree

        v = PersistedStorage(pm, self.brick_dispatcher, dtype=parameter_context.param_type.storage_encoding, fill_value=parameter_context.param_type.fill_value, mode=self.mode, auto_flush=self.auto_flush_values)
        self.value_list[parameter_name] = v

        self.expand_domain(parameter_context)

        # CBM TODO: Consider making this optional and bulk-flushing from the coverage after all parameters have been initialized
        # No need to check if they're dirty, we know they are!
        pm.flush()
        self.master_manager.flush()

        return v

    def calculate_extents(self, origin, bD, parameter_name):
        """
        Calculates and returns the Rtree extents, brick extents and active brick size for the parameter

        @param origin: The origin of the brick in index space
        @param bD: The brick's domain in index space
        @param parameter_name: The parameter name
        @return: rtree_extents, tuple(brick_extents), tuple(brick_active_size)
        """

        log.debug('origin: %s', origin)
        log.debug('bD: %s', bD)
        log.debug('parameter_name: %s', parameter_name)

        # Calculate the brick extents
        origin = list(origin)

        pc = self.parameter_metadata[parameter_name].parameter_context
        total_extents = pc.dom.total_extents # index space
        log.debug('Total extents for parameter %s: %s', parameter_name, total_extents)

        # Calculate the extents for the Rtree (index space)
        rtree_extents = origin + map(lambda o,s: o+s-1, origin, bD)
        # Fake out the rtree if rank == 1
        if len(origin) == 1:
            rtree_extents = [e for ext in zip(rtree_extents,[0 for x in rtree_extents]) for e in ext]
        log.debug('Rtree extents: %s', rtree_extents)

        # Calculate the extents of the brick (index space)
        brick_extents = zip(origin,map(lambda o,s: o+s-1, origin, bD))
        log.debug('Brick extents: %s', brick_extents)

        # Calculate active size using the inner extent of the domain within a brick (value space)
        brick_active_size = map(lambda o,s: min(o,s[1]+1)-s[0], total_extents, brick_extents)
        log.debug('Brick active size: %s', brick_active_size)

        # When loaded, brick_extents and brick_active_extents will be tuples...so, convert them now to allow clean comparison
        return rtree_extents, tuple(brick_extents), tuple(brick_active_size)

    def _brick_exists(self, parameter_name, brick_extents):
        """
        Checks if a brick exists for a given parameter and extents

        @param parameter_name: The parameter name
        @param brick_extents: The brick extents
        @return: Boolean (do_write) = False if found, returns found brick's GUID;
         otherwise returns True with an empty brick GUID
        """

        # Make sure the brick doesn't already exist if we already have some bricks
        do_write = True
        brick_guid = ''
        log.debug('Check bricks for parameter \'%s\'',parameter_name)
        if parameter_name in self.parameter_metadata:
            for x,v in self.parameter_metadata[parameter_name].brick_list.iteritems():
                if brick_extents == v[0]:
                    log.debug('Brick found with matching extents: guid=%s', x)
                    do_write = False
                    brick_guid = x
                    break

        return do_write, brick_guid

    # Write empty HDF5 brick to the filesystem
<<<<<<< HEAD
    def _write_brick(self, rtree_extents, brick_extents, brick_active_size, origin, bD, parameter_name):
=======
    def write_brick(self, rtree_extents, brick_extents, brick_active_size, origin, bD, parameter_name):
        """
        Creates a virtual brick in the PersistenceLayer by updating the HDF5 master file's
        brick list, rtree and ExternalLink to where the HDF5 file will be saved in the future (lazy create)

        @param rtree_extents: Total extents of brick's domain in rtree format
        @param brick_extents: Size of brick
        @param brick_active_size: Size of brick (same rank as parameter)
        @param origin: Domain origin offset
        @param bD: Slice-friendly size of brick's domain
        @param parameter_name: Parameter name as string
        @return: N/A
        """
>>>>>>> 26ac3f85
        pm = self.parameter_metadata[parameter_name]

#        rtree_extents, brick_extents, brick_active_size = self.calculate_extents(origin, bD, parameter_name)
#
#        do_write, bguid = self._brick_exists(parameter_name, brick_extents)
#        if not do_write:
#            log.debug('Brick already exists!  Updating brick metadata...')
#            pm.brick_list[bguid] = [brick_extents, origin, tuple(bD), brick_active_size]
#        else:
        log.debug('Writing virtual brick for parameter %s', parameter_name)

        # Set HDF5 file and group
        # Create a GUID for the brick
        brick_guid = create_guid()
        brick_file_name = '{0}.hdf5'.format(brick_guid)
        brick_rel_path = os.path.join(pm.root_dir.replace(self.root_dir,'.'), brick_file_name)
        link_path = '/{0}/{1}'.format(parameter_name, brick_guid)

        # Add brick to Master HDF file
        self.master_manager.add_external_link(link_path, brick_rel_path, brick_guid)

        # Update the brick listing
        log.debug('Updating brick list[%s] with (%s, %s)', parameter_name, brick_guid, brick_extents)
        brick_count = self.parameter_brick_count(parameter_name)
        pm.brick_list[brick_guid] = [brick_extents, origin, tuple(bD), brick_active_size]
        log.debug('Brick count for %s is %s', parameter_name, brick_count)

        # Insert into Rtree
        log.debug('Inserting into Rtree %s:%s:%s', brick_count, rtree_extents, brick_guid)
        pm.update_rtree(brick_count, rtree_extents, obj=brick_guid)

    # Expand the domain
<<<<<<< HEAD
    def expand_domain(self, parameter_context, do_flush=False):
        if self.mode == 'r':
            raise IOError('PersistenceLayer not open for writing: mode == \'{0}\''.format(self.mode))

=======
    def expand_domain(self, parameter_context, tdom=None, sdom=None):
        """
        Expands a parameter's total domain based on the requested new temporal and/or spatial domains.
        Temporal domain expansion is most typical.
        Number of dimensions may not change for the parameter.

        @param parameter_context: ParameterContext object
        @param tdom: Requested new temporal domain size
        @param sdom: Requested new spatial domain size
        @return: N/A
        """
>>>>>>> 26ac3f85
        parameter_name = parameter_context.name
        log.debug('Expand %s', parameter_name)
        pm = self.parameter_metadata[parameter_name]

        if pm.brick_domains[0] is not None:
            log.debug('Expanding domain (n-dimension)')

            # Check if the number of dimensions of the total domain has changed
            # TODO: Will this ever happen???  If so, how to handle?
            if len(parameter_context.dom.total_extents) != len(pm.brick_domains[0]):
                raise SystemError('Number of dimensions for parameter cannot change, only expand in size! No action performed.')
            else:
                tD = pm.brick_domains[0]
                bD = pm.brick_domains[1]
                cD = pm.brick_domains[2]
                if not isinstance(pm.parameter_context.param_type, (FunctionType, ConstantType)): # These have constant storage, never expand!!
                    new_domain = parameter_context.dom.total_extents

                    delta_domain = [(x - y) for x, y in zip(new_domain, tD)]
                    log.debug('delta domain: %s', delta_domain)

                    tD = [(x + y) for x, y in zip(tD, delta_domain)]
                    pm.brick_domains[0] = tD
        else:
            tD = parameter_context.dom.total_extents
            bricking_scheme = pm.brick_domains[3]
            bD,cD = self.calculate_brick_size(tD, bricking_scheme)
            pm.brick_domains = [tD, bD, cD, bricking_scheme]

        try:
            # Gather block list
            log.trace('tD, bD, cD: %s, %s, %s', tD, bD, cD)
            lst = [range(d)[::bD[i]] for i,d in enumerate(tD)]

            # Gather brick origins
            need_origins = set(itertools.product(*lst))
            log.trace('need_origins: %s', need_origins)
            have_origins = set([v[1] for k,v in pm.brick_list.iteritems() if v[2] == v[3]])
            log.trace('have_origins: %s', have_origins)
            need_origins.difference_update(have_origins)
            log.trace('need_origins: %s', need_origins)

            need_origins = list(need_origins)
            need_origins.sort()

            if len(need_origins)>0:
                log.debug('Number of Bricks to Create: %s', len(need_origins))

#                # Write brick to HDF5 file
#                map(lambda origin: self.write_brick(origin,bD,parameter_name), need_origins)

                # Write brick to HDF5 file
                for origin in need_origins:
                    rtree_extents, brick_extents, brick_active_size = self.calculate_extents(origin, bD, parameter_name)

                    do_write, bguid = self._brick_exists(parameter_name, brick_extents)
                    if not do_write:
                        log.debug('Brick already exists!  Updating brick metadata...')
                        pm.brick_list[bguid] = [brick_extents, origin, tuple(bD), brick_active_size]
                    else:
                        self._write_brick(rtree_extents, brick_extents, brick_active_size, origin, bD, parameter_name)

            else:
                log.debug('No bricks to create to satisfy the domain expansion...')
        except Exception:
            raise

        ## .flush() is called by insert_timesteps - no need to call these here

        if do_flush:
        # Flush the parameter_metadata
            pm.flush()
            # If necessary (i.e. write_brick has been called), flush the master_manager
            if self.master_manager.is_dirty():
                self.master_manager.flush()

    # Returns a count of bricks for a parameter
    def parameter_brick_count(self, parameter_name):
        """
        Counts and returns the number of bricks in a given parameter's brick list

        @param parameter_name:
        @return: The number of virtual bricks
        """
        ret = 0
        if parameter_name in self.parameter_metadata:
            ret = len(self.parameter_metadata[parameter_name].brick_list)
        else:
            log.debug('No bricks found for parameter: %s', parameter_name)

        return ret

    def has_dirty_values(self):
        """
        Checks if the master file values have been modified

        @return: True if master file metadata has been modified
        """
        for v in self.value_list.itervalues():
            if v.has_dirty_values():
                return True

        return False

    def get_dirty_values_async_result(self):
        if self.mode == 'r':
            log.warn('PersistenceLayer not open for writing: mode=%s', self.mode)
            from gevent.event import AsyncResult
            ret = AsyncResult()
            ret.set(True)
            return ret

        return self.brick_dispatcher.get_dirty_values_async_result()

    def update_domain(self, tdom=None, sdom=None, do_flush=True):
        """
        Updates the temporal and/or spatial domain in the MasterManager.

        If do_flush is unspecified or True, the MasterManager is flushed within this call

        @param tdom     the value to update the Temporal Domain to
        @param sdom     the value to update the Spatial Domain to
        @param do_flush    Flush the MasterManager after updating the value(s); Default is True
        """
        # Update the global tdom & sdom as necessary
        if tdom is not None:
            self.master_manager.tdom = tdom
        if sdom is not None:
            self.master_manager.sdom = sdom

        if do_flush:
            self.master_manager.flush()

    def flush_values(self):
        if self.mode == 'r':
            log.warn('PersistenceLayer not open for writing: mode=%s', self.mode)
            return

        for k, v in self.value_list.iteritems():
            v.flush_values()

        return self.get_dirty_values_async_result()

    def flush(self):
        if self.mode == 'r':
            log.warn('PersistenceLayer not open for writing: mode=%s', self.mode)
            return

        self.flush_values()
        for pk, pm in self.parameter_metadata.iteritems():
            log.debug('Flushing ParameterManager for \'%s\'...', pk)
            pm.flush()
        log.debug('Flushing MasterManager...')
        self.master_manager.flush()

    def close(self, force=False, timeout=None):
        if not self._closed:
            if self.mode != 'r':
                self.flush()
                self.brick_dispatcher.shutdown(force=force, timeout=timeout)

        self._closed = True

class PersistedStorage(AbstractStorage):
<<<<<<< HEAD

    def __init__(self, parameter_manager, brick_dispatcher, dtype=None, fill_value=None, mode=None, auto_flush=True, **kwargs):
=======
    """
    A concrete implementation of AbstractStorage utilizing the ParameterManager and brick dispatcher
    """
    def __init__(self, parameter_manager, brick_dispatcher, dtype=None, fill_value=None, auto_flush=True, **kwargs):
>>>>>>> 26ac3f85
        """
        Constructor for PersistedStorage

        @param parameter_manager: ParameterManager object for the coverage
        @param brick_dispatcher: BrickDispatcher object for the coverage
        @param dtype: Data type (HDF5/numpy) of parameter
        @param fill_value: HDF5/numpy compatible value based on dtype, returned if no value set within valid extent request
        @param auto_flush: Saves/flushes data to HDF5 files on every assignment
        @param kwargs: Additional keyword arguments
        @return: N/A
        """
        kwc=kwargs.copy()
        AbstractStorage.__init__(self, dtype=dtype, fill_value=fill_value, **kwc)

        # Rtree of bricks for parameter
        self.brick_tree = parameter_manager.brick_tree

        # Filesystem path to HDF brick file(s)
        self.brick_path = parameter_manager.root_dir

        # Listing of bricks and their metadata for parameter
        self.brick_list = parameter_manager.brick_list

        self.brick_domains = parameter_manager.brick_domains

        self._pending_values = {}
        self.brick_dispatcher = brick_dispatcher
        self.mode = mode
        self.auto_flush = auto_flush

    def has_dirty_values(self):
        return len(self._pending_values) > 0

    def flush_values(self):
        if self.has_dirty_values():
            for k, v in self._pending_values.iteritems():
                wk, wm = k
                for vi in v:
                    self.brick_dispatcher.put_work(wk, wm, vi)

            self._pending_values = {}

    def _queue_work(self, work_key, work_metrics, work):
        wk = (work_key, work_metrics)
        if wk not in self._pending_values:
            self._pending_values[wk] = []

        self._pending_values[wk].append(work)

    # Calculates the bricks from Rtree (brick_tree) using the slice_
    def _bricks_from_slice(self, slice_):
        """
        Calculates the a list of bricks from the rtree based on the requested slice

        @param slice_: Requested slice
        @return: Sorted list of tuples denoting the bricks
        """

        # Make sure we don't modify the global slice_ object
        sl = deepcopy(slice_)

        # Ensure the slice_ is iterable
        if not isinstance(sl, (list,tuple)):
            sl = [sl]

        # Check the rank of the slice and pad if == 1 to satisfy Rtree requirement of rank >= 2
        rank = len(sl)
        if rank == 1:
            rank += 1
            sl += (0,)

        if self.brick_tree.properties.dimension != rank:
            raise ValueError('slice_ is of incorrect rank: is {0}, must be {1}'.format(rank, self.brick_tree.properties.dimension))

        bnds = self.brick_tree.bounds

        # Perform the calculations for the slice_ start and stop bounds in Rtree format
        # CBM TODO: INACCURATE BRICK SELECTION --> THIS IS NOT LIKELY TO WORK FOR ANY RANK > 1!!!
        start = []
        end = []
        for x in xrange(rank):
            sx=sl[x]
            if isinstance(sx, slice):
                si=sx.start if sx.start is not None else bnds[x::rank][0]
                start.append(si)
                ei=sx.stop-1 if sx.stop is not None else bnds[x::rank][1]
                end.append(ei)
            elif isinstance(sx, (list, tuple)):
                start.append(min(sx))
                end.append(max(sx))
            elif isinstance(sx, int):
                start.append(sx)
                end.append(sx)

        hits = list(self.brick_tree.intersection(tuple(start+end), objects=True))
        ret = [(h.id,h.object) for h in hits]
        ret.sort()
        return ret

    def __getitem__(self, slice_):
        """
        Called to implement evaluation of self[slice_].

        Not implemented by the abstract class

        @param slice_: A set of valid constraints - int, [int,], (int,), or slice
        @return: The value contained by the storage at location slice
        @raise: ValueError when brick contains no values for specified slice
        """

        if not isinstance(slice_, (list,tuple)):
            slice_ = [slice_]
        log.debug('getitem slice_: %s', slice_)

        arr_shp = self._get_array_shape_from_slice(slice_)

        ret_arr = np.empty(arr_shp, dtype=self.dtype)
        ret_arr.fill(self.fill_value)
        ret_origin = [0 for x in range(ret_arr.ndim)]
        log.trace('Shape of returned array: %s', ret_arr.shape)

        if arr_shp == 0:
            return ret_arr

        brick_origin_offset = 0

        bricks = self._bricks_from_slice(slice_)
        log.trace('Slice %s indicates bricks: %s', slice_, bricks)

        for idx, brick_guid in bricks:
            brick_file_path = '{0}/{1}.hdf5'.format(self.brick_path, brick_guid)

            # Figuring out which part of brick to set values - also appropriately increments the ret_origin
            log.trace('Return array origin: %s', ret_origin)
            try:
                brick_slice, value_slice, brick_origin_offset = self._calc_slices(slice_, brick_guid, ret_arr, ret_origin, brick_origin_offset)
                if brick_slice is None:
                    raise ValueError('Brick contains no values for specified slice')
            except ValueError as ve:
                log.warn(ve.message + '; moving to next brick')
                continue

            log.trace('Brick slice to extract: %s', brick_slice)
            log.trace('Value slice to fill: %s', value_slice)

            if not os.path.exists(brick_file_path):
                log.trace('Found virtual brick file: %s', brick_file_path)
            else:
                log.trace('Found real brick file: %s', brick_file_path)

                with h5py.File(brick_file_path) as brick_file:
                    v = brick_file[brick_guid].__getitem__(*brick_slice)

                # Check if object type
                if self.dtype == '|O8':
                    if not hasattr(v, '__iter__'):
                        v = [v]
                    v = [unpack(x) for x in v]

                ret_arr[value_slice] = v

        if ret_arr.size == 1:
            if ret_arr.ndim==0:
                ret_arr=ret_arr[()]
            else:
                ret_arr=ret_arr[0]
        return ret_arr

    def __setitem__(self, slice_, value):
        """
        Called to implement assignment of self[slice_, value].

        Not implemented by the abstract class

        @param slice:  A set of valid constraints - int, [int,], (int,), or slice
        @param value:  The value to assign to the storage at location slice_
        @raise: ValueError when brick contains no values for specified slice
        """

        if not isinstance(slice_, (list,tuple)):
            slice_ = [slice_]
        log.debug('setitem slice_: %s', slice_)
        val = np.asanyarray(value)
        val_origin = [0 for x in range(val.ndim)]

        brick_origin_offset = 0

        bricks = self._bricks_from_slice(slice_)
        log.trace('Slice %s indicates bricks: %s', slice_, bricks)

        for idx, brick_guid in bricks:
            # Figuring out which part of brick to set values
            try:
                brick_slice, value_slice, brick_origin_offset = self._calc_slices(slice_, brick_guid, val, val_origin, brick_origin_offset)
                log.trace('brick_slice: %s, value_slice: %s, brick_origin_offset: %s', brick_slice, value_slice, brick_origin_offset)
                if brick_slice is None:
                    raise ValueError('Brick contains no values for specified slice')
            except ValueError as ve:
                log.warn(ve.message + '; moving to next brick')
                continue

            brick_file_path = os.path.join(self.brick_path, '{0}.hdf5'.format(brick_guid))
            log.trace('Brick slice to fill: %s', brick_slice)
            log.trace('Value slice to extract: %s', value_slice)

            # Create the HDF5 dataset that represents one brick
            bD = tuple(self.brick_domains[1])
            cD = self.brick_domains[2]
            v = val[value_slice]
            if val.ndim == 0 and len(val.shape) == 0 and np.iterable(v): # Prevent single value strings from being iterated
                v = [v]

            # Check for object type
            data_type = self.dtype
            fv = self.fill_value

            # Check for object type
            if data_type == '|O8':
                if np.iterable(v):
                    v = [pack(x) for x in v]
                else:
                    v = pack(v)

            work_key = brick_guid
            work = (brick_slice, v)
            work_metrics = (brick_file_path, bD, cD, data_type, fv)
            log.trace('Work key: %s', work_key)
            log.trace('Work metrics: %s', work_metrics)
            log.trace('Work[0]: %s', work[0])

            # If the brick file doesn't exist, 'touch' it to make sure it's immediately available
            if not os.path.exists(brick_file_path):
                if data_type == '|O8':
                    data_type = h5py.special_dtype(vlen=str)
                # TODO: Uncomment this to properly turn 0 & 1 chunking into True
                if 0 in cD or 1 in cD:
                    cD = True
                with h5py.File(brick_file_path, 'a') as f:
                    # TODO: Due to usage concerns, currently locking chunking to "auto"
                    f.require_dataset(brick_guid, shape=bD, dtype=data_type, chunks=True, fillvalue=fv)

            #region FOR TESTING WITHOUT OUT-OF-BAND WRITES - IN-LINE WRITING OF VALUES
#            if data_type == '|O8':
#                data_type = h5py.special_dtype(vlen=str)
#                # TODO: Uncomment this to properly turn 0 & 1 chunking into True
#            if 0 in cD or 1 in cD:
#                cD = True
#            with h5py.File(brick_file_path, 'a') as f:
#                # TODO: Due to usage concerns, currently locking chunking to "auto"
#                f.require_dataset(brick_guid, shape=bD, dtype=data_type, chunks=True, fillvalue=fv)
#            if isinstance(brick_slice, tuple):
#                brick_slice = list(brick_slice)
#
#            f[brick_guid].__setitem__(*brick_slice, val=v)
            #endregion

            if self.auto_flush:
                # Immediately submit work to the dispatcher
                self.brick_dispatcher.put_work(work_key, work_metrics, work)
            else:
                # Queue the work for later flushing
                self._queue_work(work_key, work_metrics, work)

    def _calc_slices(self, slice_, brick_guid, value, val_origin, brick_origin_offset=0):
        """
        Calculates and returns the brick_slice, value_slice and brick_origin_offset for a given value and slice for a specific brick

        @param slice_: Requested slice
        @param brick_guid: GUID of brick
        @param value: Value to apply to brick
        @param val_origin: An origin offset within the value's domain
        @param brick_origin_offset: A resultant offset based on the slice, ie. mid-brick slice start
        @return: brick_slice, value_slice, brick_origin_offset
        """

        brick_origin, _, brick_size = self.brick_list[brick_guid][1:]
        log.debug('Brick %s:  origin=%s, size=%s', brick_guid, brick_origin, brick_size)
        log.debug('Slice set: %s', slice_)

        brick_slice = []
        value_slice = []

        # Get the value into a numpy array - should do all the heavy lifting of sorting out what's what!!!
        val_arr = np.asanyarray(value)
        val_shp = val_arr.shape
        val_rank = val_arr.ndim
        log.trace('Value asanyarray: rank=%s, shape=%s', val_rank, val_shp)

        if val_origin is None or len(val_origin) == 0:
            val_ori = [0 for x in range(len(slice_))]
        else:
            val_ori = val_origin

        for i, sl in enumerate(slice_):
            bo=brick_origin[i]
            bs=brick_size[i]
            bn=bo+bs
            vo=val_ori[i]
            vs=val_shp[i] if len(val_shp) > 0 else None
            log.trace('i=%s, sl=%s, bo=%s, bs=%s, bn=%s, vo=%s, vs=%s',i,sl,bo,bs,bn,vo,vs)
            if isinstance(sl, int):
                if bo <= sl < bn: # The slice is within the bounds of the brick
                    brick_slice.append(sl-bo) # brick_slice is the given index minus the brick origin
                    value_slice.append(0 + vo)
                    val_ori[i] = vo + 1
                else:
                    raise ValueError('Specified index is not within the brick: {0}'.format(sl))
            elif isinstance(sl, (list,tuple)):
                lb = [x - bo for x in sl if bo <= x < bn]
                if len(lb) == 0:
                    raise ValueError('None of the specified indices are within the brick: {0}'.format(sl))
                brick_slice.append(lb)
                value_slice.append(slice(vo, vo+len(lb), None)) # Everything from the appropriate index to the size needed
                val_ori[i] = len(lb) + vo
            elif isinstance(sl, slice):
                if sl.start is None:
                    start = 0
                else:
                    if bo <= sl.start < bn:
                        start = sl.start - bo
                    elif bo > sl.start:
                        start = 0
                    else: #  sl.start > bn
                        raise ValueError('The slice is not contained in this brick (sl.start > bn)')

                if sl.stop is None:
                    stop = bs
                else:
                    if bo < sl.stop <= bn:
                        stop = sl.stop - bo
                    elif sl.stop > bn:
                        stop = bs
                    else: #  bo > sl.stop
                        raise ValueError('The slice is not contained in this brick (bo > sl.stop)')

                log.trace('start=%s, stop=%s', start, stop)
                log.trace('brick_origin_offset=%s', brick_origin_offset)
                start += brick_origin_offset
                log.trace('start=%s, stop=%s', start, stop)
                nbs = slice(start, stop, sl.step)
                nbsi = range(*nbs.indices(stop))
                nbsl = len(nbsi)
                if nbsl == 0: # No values in this brick!!
                    if sl.step is not None:
                        brick_origin_offset = brick_origin_offset - bs
                    return None, None, brick_origin_offset
                last_index = nbsi[-1]
                log.trace('last_index=%s',last_index)
                log.trace('nbsl=%s',nbsl)
                # brick_origin_offset should make this check unnecessary!!
#                if vs is not None and vs != vo:
#                    while nbsl > (vs-vo):
#                        stop -= 1
#                        nbs = slice(start, stop, sl.step)
#                        nbsl = len(range(*nbs.indices(stop)))
#                log.trace('nbsl=%s',nbsl)

                brick_slice.append(nbs)
                vstp = vo+nbsl
                log.trace('vstp=%s',vstp)
                if vs is not None and vstp > vs: # Don't think this will ever happen, should be dealt with by active_brick_size logic...
                    log.warn('Value set not the proper size for setter slice (vstp > vs)!')
#                    vstp = vs

                value_slice.append(slice(vo, vstp, None))
                val_ori[i] = vo + nbsl

                if sl.step is not None:
                    brick_origin_offset = last_index - bs + sl.step
                    log.trace('brick_origin_offset = %s', brick_origin_offset)

        if val_origin is not None and len(val_origin) != 0:
            val_origin = val_ori
        else:
            if val_arr.ndim == 0 and len(val_arr.shape) == 0:
                value_slice = ()
            else:
                value_slice = brick_slice

        return brick_slice, value_slice, brick_origin_offset

    # TODO: Does not support n-dimensional
    def _get_array_shape_from_slice(self, slice_):
        """
        Calculates and returns the shape of the slice in each dimension of the total domain

        @param slice_: Requested slice
        @return: A tuple object denoting the shape of the slice in each dimension of the total domain
        """

        log.debug('Getting array shape for slice_: %s', slice_)

        vals = self.brick_list.values()
        log.trace('vals: %s', vals)
        if len(vals) == 0:
            return 0
        # Calculate the min and max brick value indices for each dimension
        if len(vals[0][1]) > 1:
            min_len = min([min(*x[0][i])+1 for i,x in enumerate(vals)])
            max_len = max([min(*x[0][i])+min(x[3]) for i,x in enumerate(vals)])
        else:
            min_len = min([min(*x[0])+1 for i,x in enumerate(vals)])
            max_len = max([min(*x[0])+min(x[3]) for i,x in enumerate(vals)])

        maxes = [max_len, min_len]

        # Calculate the shape base on the type of slice_
        shp = []
        for i, s in enumerate(slice_):
            if isinstance(s, int):
                shp.append(1)
            elif isinstance(s, (list,tuple)):
                shp.append(len(s))
            elif isinstance(s, slice):
                shp.append(len(range(*s.indices(maxes[i])))) # TODO: Does not support n-dimensional

        return tuple(shp)

    def expand(self, arrshp, origin, expansion, fill_value=None):
        pass # No op

    def fill(self, value):
        pass # No op

    def __len__(self):
        # TODO: THIS IS NOT CORRECT
        return 1

    def __iter__(self):
        # TODO: THIS IS NOT CORRECT
        return [1,1].__iter__()

class InMemoryPersistenceLayer(object):

    def expand_domain(self, *args, **kwargs):
        # No Op - storage expanded by *Value classes
        pass

    def init_parameter(self, parameter_context, *args, **kwargs):
        return InMemoryStorage(dtype=parameter_context.param_type.value_encoding, fill_value=parameter_context.param_type.fill_value)

    def has_dirty_values(self):
        # Never has dirty values
        return False

    def get_dirty_values_async_result(self):
        from gevent.event import AsyncResult
        ret = AsyncResult()
        ret.set(True)
        return ret

    def update_domain(self, tdom=None, sdom=None, do_flush=True):
        # No Op
        pass

    def flush_values(self):
        # No Op
        pass

    def flush(self):
        # No Op
        pass

    def close(self, force=False, timeout=None):
        # No Op
        pass<|MERGE_RESOLUTION|>--- conflicted
+++ resolved
@@ -225,10 +225,7 @@
         return do_write, brick_guid
 
     # Write empty HDF5 brick to the filesystem
-<<<<<<< HEAD
     def _write_brick(self, rtree_extents, brick_extents, brick_active_size, origin, bD, parameter_name):
-=======
-    def write_brick(self, rtree_extents, brick_extents, brick_active_size, origin, bD, parameter_name):
         """
         Creates a virtual brick in the PersistenceLayer by updating the HDF5 master file's
         brick list, rtree and ExternalLink to where the HDF5 file will be saved in the future (lazy create)
@@ -241,7 +238,6 @@
         @param parameter_name: Parameter name as string
         @return: N/A
         """
->>>>>>> 26ac3f85
         pm = self.parameter_metadata[parameter_name]
 
 #        rtree_extents, brick_extents, brick_active_size = self.calculate_extents(origin, bD, parameter_name)
@@ -274,13 +270,7 @@
         pm.update_rtree(brick_count, rtree_extents, obj=brick_guid)
 
     # Expand the domain
-<<<<<<< HEAD
     def expand_domain(self, parameter_context, do_flush=False):
-        if self.mode == 'r':
-            raise IOError('PersistenceLayer not open for writing: mode == \'{0}\''.format(self.mode))
-
-=======
-    def expand_domain(self, parameter_context, tdom=None, sdom=None):
         """
         Expands a parameter's total domain based on the requested new temporal and/or spatial domains.
         Temporal domain expansion is most typical.
@@ -291,7 +281,9 @@
         @param sdom: Requested new spatial domain size
         @return: N/A
         """
->>>>>>> 26ac3f85
+        if self.mode == 'r':
+            raise IOError('PersistenceLayer not open for writing: mode == \'{0}\''.format(self.mode))
+
         parameter_name = parameter_context.name
         log.debug('Expand %s', parameter_name)
         pm = self.parameter_metadata[parameter_name]
@@ -456,15 +448,11 @@
         self._closed = True
 
 class PersistedStorage(AbstractStorage):
-<<<<<<< HEAD
-
-    def __init__(self, parameter_manager, brick_dispatcher, dtype=None, fill_value=None, mode=None, auto_flush=True, **kwargs):
-=======
     """
     A concrete implementation of AbstractStorage utilizing the ParameterManager and brick dispatcher
     """
-    def __init__(self, parameter_manager, brick_dispatcher, dtype=None, fill_value=None, auto_flush=True, **kwargs):
->>>>>>> 26ac3f85
+
+    def __init__(self, parameter_manager, brick_dispatcher, dtype=None, fill_value=None, mode=None, auto_flush=True, **kwargs):
         """
         Constructor for PersistedStorage
 
